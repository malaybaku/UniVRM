--- conflicted
+++ resolved
@@ -1,613 +1,609 @@
-﻿using System;
-using System.IO;
-using System.Linq;
-using UnityEngine;
-using UniGLTF;
-using System.Collections.Generic;
-using System.Collections;
-using UniTask;
-#if (NET_4_6 && UNITY_2018_1_OR_NEWER)
-using System.Threading.Tasks;
-#endif
-
-
-namespace VRM
-{
-    public static class VRMImporter
-    {
-        const string HUMANOID_KEY = "humanoid";
-        const string MATERIAL_KEY = "materialProperties";
-
-        public static GameObject LoadFromPath(string path)
-        {
-            var context = new VRMImporterContext(path);
-            context.ParseVrm(File.ReadAllBytes(path));
-            LoadFromBytes(context);
-            return context.Root;
-        }
-
-        public static GameObject LoadFromBytes(Byte[] bytes)
-        {
-            var context = new VRMImporterContext();
-            context.ParseVrm(bytes);
-            LoadFromBytes(context);
-            return context.Root;
-        }
-
-        public static void LoadFromPath(VRMImporterContext context)
-        {
-            context.ParseVrm(File.ReadAllBytes(context.Path));
-            LoadFromBytes(context);
-        }
-
-        public static void LoadFromBytes(VRMImporterContext context)
-        {
-            context.CreateMaterial = VRMImporter.GetMaterialFunc(glTF_VRM_Material.Parse(context.Json));
-
-            gltfImporter.Import<glTF_VRM>(context);
-            if (string.IsNullOrEmpty(context.Path))
-            {
-                if (string.IsNullOrEmpty(context.VRM.extensions.VRM.meta.title))
-                {
-                    context.Root.name = "VRM_LOADED";
-                }
-                else
-                {
-                    context.Root.name = context.VRM.extensions.VRM.meta.title;
-                }
-            }
-            else
-            {
-                context.Root.name = Path.GetFileNameWithoutExtension(context.Path);
-            }
-
-            OnLoadModel(context);
-
-            context.ShowMeshes();
-        }
-
-        static string[] VRM_SHADER_NAMES =
-        {
-            "Standard",
-            "VRM/UnlitTexture",
-            "VRM/UnlitCutout",
-            "VRM/UnlitTransparent",
-            "VRM/UnlitTransparentZWrite",
-            "VRM/MToon",
-        };
-
-        public static CreateMaterialFunc GetMaterialFunc(List<glTF_VRM_Material> materials)
-        {
-            var CreateDefault = gltfImporter.CreateMaterialFuncFromShader(new ShaderStore("VRM/UnlitTexture"));
-            var CreateZWrite = gltfImporter.CreateMaterialFuncFromShader(new ShaderStore("VRM/UnlitTransparentZWrite"));
-            CreateMaterialFunc fallback = (ctx, i) =>
-            {
-                var vrm = ctx.GLTF as glTF_VRM;
-                if (vrm != null && vrm.materials[i].name.ToLower().Contains("zwrite"))
-                {
-                    // 一応。不要かも
-                    Debug.Log("fallback to VRM/UnlitTransparentZWrite");
-                    return CreateZWrite(ctx, i);
-                }
-                else
-                {
-                    Debug.Log("fallback to VRM/UnlitTexture");
-                    return CreateDefault(ctx, i);
-                }
-            };
-            if (materials == null && materials.Count == 0)
-            {
-                return fallback;
-            }
-
-            return (ctx, i) =>
-            {
-                var item = materials[i];
-                var shaderName = item.shader;
-                var shader = Shader.Find(shaderName);
-                if (shader == null)
-                {
-                    if (VRM_SHADER_NAMES.Contains(shaderName))
-                    {
-                        Debug.LogErrorFormat("shader {0} not found. set Assets/VRM/Shaders/VRMShaders to Edit - project setting - Graphics - preloaded shaders", shaderName);
-                        return fallback(ctx, i);
-                    }
-                    else
-                    {
-                        Debug.LogWarningFormat("unknown shader {0}.", shaderName);
-                        return fallback(ctx, i);
-                    }
-                }
-                else
-                {
-                    var material = new Material(shader);
-                    material.name = item.name;
-                    material.renderQueue = item.renderQueue;
-
-                    foreach (var kv in item.floatProperties)
-                    {
-                        material.SetFloat(kv.Key, kv.Value);
-                    }
-                    foreach (var kv in item.vectorProperties)
-                    {
-                        if (item.textureProperties.ContainsKey(kv.Key))
-                        {
-                            // texture offset & scale
-                            material.SetTextureOffset(kv.Key, new Vector2(kv.Value[0], kv.Value[1]));
-                            material.SetTextureScale(kv.Key, new Vector2(kv.Value[2], kv.Value[3]));
-                        }
-                        else
-                        {
-                            // vector4
-                            var v = new Vector4(kv.Value[0], kv.Value[1], kv.Value[2], kv.Value[3]);
-                            material.SetVector(kv.Key, v);
-                        }
-                    }
-                    foreach (var kv in item.textureProperties)
-                    {
-                        material.SetTexture(kv.Key, ctx.Textures[kv.Value].Texture);
-                    }
-                    foreach (var kv in item.keywordMap)
-                    {
-                        if (kv.Value)
-                        {
-                            material.EnableKeyword(kv.Key);
-                        }
-                        else
-                        {
-                            material.DisableKeyword(kv.Key);
-                        }
-                    }
-                    foreach (var kv in item.tagMap)
-                    {
-                        material.SetOverrideTag(kv.Key, kv.Value);
-                    }
-                    return material;
-                }
-            };
-        }
-
-        #region OnLoad
-        public static Unit OnLoadModel(VRMImporterContext context)
-        {
-            LoadMeta(context);
-
-            try
-            {
-                LoadHumanoidObsolete(context);
-                Debug.LogWarning("LoadHumanoidObsolete");
-            }
-            catch (Exception)
-            {
-                LoadHumanoid(context);
-            }
-
-            LoadBlendShapeMaster(context);
-            VRMSpringUtility.LoadSecondary(context.Root.transform, context.Nodes,
-                context.VRM.extensions.VRM.secondaryAnimation);
-            LoadFirstPerson(context);
-
-            return Unit.Default;
-        }
-
-        static void LoadMeta(VRMImporterContext context)
-        {
-            var meta = context.ReadMeta();
-            if (meta.Thumbnail == null)
-            {
-                /*
-                // 作る
-                var lookAt = context.Root.GetComponent<VRMLookAtHead>();
-                var thumbnail = lookAt.CreateThumbnail();
-                thumbnail.name = "thumbnail";
-                meta.Thumbnail = thumbnail;
-                context.Textures.Add(new TextureItem(thumbnail));
-                */
-            }
-            var _meta = context.Root.AddComponent<VRMMeta>();
-            _meta.Meta = meta;
-            context.Meta = meta;
-        }
-
-        static void LoadFirstPerson(VRMImporterContext context)
-        {
-            var firstPerson = context.Root.AddComponent<VRMFirstPerson>();
-
-            var gltfFirstPerson = context.VRM.extensions.VRM.firstPerson;
-            if (gltfFirstPerson.firstPersonBone != -1)
-            {
-                firstPerson.FirstPersonBone = context.Nodes[gltfFirstPerson.firstPersonBone];
-                firstPerson.FirstPersonOffset = gltfFirstPerson.firstPersonBoneOffset;
-            }
-            else
-            {
-                // fallback
-                firstPerson.SetDefault();
-            }
-            firstPerson.TraverseRenderers(context);
-
-            // LookAt
-            var lookAtHead = context.Root.AddComponent<VRMLookAtHead>();
-            lookAtHead.OnImported(context);
-        }
-
-        static void LoadBlendShapeMaster(VRMImporterContext context)
-        {
-            context.BlendShapeAvatar = ScriptableObject.CreateInstance<BlendShapeAvatar>();
-            context.BlendShapeAvatar.name = "BlendShape";
-
-            var blendShapeList = context.VRM.extensions.VRM.blendShapeMaster.blendShapeGroups;
-            if (blendShapeList != null && blendShapeList.Count > 0)
-            {
-                foreach (var x in blendShapeList)
-                {
-                    context.BlendShapeAvatar.Clips.Add(LoadBlendShapeBind(context, x));
-                }
-            }
-
-            var proxy = context.Root.AddComponent<VRMBlendShapeProxy>();
-            context.BlendShapeAvatar.CreateDefaultPreset();
-            proxy.BlendShapeAvatar = context.BlendShapeAvatar;
-        }
-
-        private static BlendShapeClip LoadBlendShapeBind(VRMImporterContext context,
-            glTF_VRM_BlendShapeGroup group)
-        {
-            var asset = ScriptableObject.CreateInstance<BlendShapeClip>();
-            var groupName = group.name;
-            var prefix = "BlendShape.";
-            while (groupName.StartsWith(prefix))
-            {
-                groupName = groupName.Substring(prefix.Length);
-            }
-            asset.name = "BlendShape." + groupName;
-
-            if (group != null)
-            {
-                asset.BlendShapeName = groupName;
-                asset.Preset = EnumUtil.TryParseOrDefault<BlendShapePreset>(group.presetName);
-                if (asset.Preset == BlendShapePreset.Unknown)
-                {
-                    // fallback
-                    asset.Preset = EnumUtil.TryParseOrDefault<BlendShapePreset>(group.name);
-                }
-                asset.Values = group.binds.Select(x =>
-                {
-                    var mesh = context.Meshes[x.mesh].Mesh;
-                    var node = context.Root.transform.Traverse().First(y => y.GetSharedMesh() == mesh);
-                    var relativePath = UniGLTF.UnityExtensions.RelativePathFrom(node, context.Root.transform);
-                    return new BlendShapeBinding
-                    {
-                        RelativePath = relativePath,
-                        Index = x.index,
-                        Weight = x.weight,
-                    };
-                })
-                .ToArray();
-                asset.MaterialValues = group.materialValues.Select(x =>
-                {
-                    var value = new Vector4();
-                    for (int i = 0; i < x.targetValue.Length; ++i)
-                    {
-                        switch (i)
-                        {
-                            case 0: value.x = x.targetValue[0]; break;
-                            case 1: value.y = x.targetValue[1]; break;
-                            case 2: value.z = x.targetValue[2]; break;
-                            case 3: value.w = x.targetValue[3]; break;
-                        }
-                    }
-                    return new MaterialValueBinding
-                    {
-                        MaterialName = x.materialName,
-                        ValueName = x.propertyName,
-                        TargetValue = value,
-                        BaseValue = context.Materials.First(y => y.name == x.materialName).GetColor(x.propertyName),
-                    };
-                })
-                .ToArray();
-            }
-
-            return asset;
-        }
-
-        static String ToHumanBoneName(HumanBodyBones b)
-        {
-            foreach (var x in HumanTrait.BoneName)
-            {
-                if (x.Replace(" ", "") == b.ToString())
-                {
-                    return x;
-                }
-            }
-
-            throw new KeyNotFoundException();
-        }
-
-        static SkeletonBone ToSkeletonBone(Transform t)
-        {
-            var sb = new SkeletonBone();
-            sb.name = t.name;
-            sb.position = t.localPosition;
-            sb.rotation = t.localRotation;
-            sb.scale = t.localScale;
-            return sb;
-        }
-
-        [Obsolete]
-        private static void LoadHumanoidObsolete(VRMImporterContext context)
-        {
-            var parsed = context.Json.ParseAsJson()["extensions"]["VRM"];
-            var skeleton = context.Root.transform.Traverse().Select(x => ToSkeletonBone(x)).ToArray();
-
-            var description = new HumanDescription
-            {
-                human = parsed[HUMANOID_KEY]["bones"]
-                .ObjectItems
-                .Select(x => new { x.Key, Index = x.Value.GetInt32() })
-                .Where(x => x.Index != -1)
-                .Select(x =>
-                {
-                    var humanBone = EnumUtil.TryParseOrDefault<HumanBodyBones>(x.Key);
-                    var hb = new HumanBone
-                    {
-                        boneName = context.Nodes[x.Index].name,
-                        humanName = ToHumanBoneName(humanBone)
-                    };
-                    hb.limit.useDefaultValues = true;
-                    return hb;
-                }).ToArray(),
-                skeleton = skeleton,
-                lowerArmTwist = 0.5f,
-                upperArmTwist = 0.5f,
-                upperLegTwist = 0.5f,
-                lowerLegTwist = 0.5f,
-                armStretch = 0.05f,
-                legStretch = 0.05f,
-                feetSpacing = 0.0f,
-            };
-
-            context.HumanoidAvatar = AvatarBuilder.BuildHumanAvatar(context.Root, description);
-            context.HumanoidAvatar.name = Path.GetFileNameWithoutExtension(context.Path);
-
-            context.AvatarDescription = UniHumanoid.AvatarDescription.CreateFrom(description);
-            context.AvatarDescription.name = "AvatarDescription";
-            var humanoid = context.Root.AddComponent<VRMHumanoidDescription>();
-            humanoid.Avatar = context.HumanoidAvatar;
-            humanoid.Description = context.AvatarDescription;
-
-            var animator = context.Root.GetComponent<Animator>();
-            if (animator == null)
-            {
-                animator = context.Root.AddComponent<Animator>();
-            }
-            animator.avatar = context.HumanoidAvatar;
-        }
-
-        private static void LoadHumanoid(VRMImporterContext context)
-        {
-            context.AvatarDescription = context.VRM.extensions.VRM.humanoid.ToDescription(context.Nodes);
-            context.AvatarDescription.name = "AvatarDescription";
-            context.HumanoidAvatar = context.AvatarDescription.CreateAvatar(context.Root.transform);
-            context.HumanoidAvatar.name = Path.GetFileNameWithoutExtension(context.Path);
-
-            var humanoid = context.Root.AddComponent<VRMHumanoidDescription>();
-            humanoid.Avatar = context.HumanoidAvatar;
-            humanoid.Description = context.AvatarDescription;
-
-            var animator = context.Root.GetComponent<Animator>();
-            if (animator == null)
-            {
-                animator = context.Root.AddComponent<Animator>();
-            }
-            animator.avatar = context.HumanoidAvatar;
-        }
-        #endregion
-
-        #region LoadVrmAsync
-        static IEnumerator LoadTextures(VRMImporterContext context, IStorage storage)
-        {
-            for (int i = 0; i < context.GLTF.textures.Count; ++i)
-            {
-                var x = new TextureItem(context.GLTF, i);
-                x.Process(context.GLTF, storage);
-                context.Textures.Add(x);
-                yield return null;
-            }
-        }
-
-        static IEnumerator LoadMaterials(VRMImporterContext context)
-        {
-            if (context.GLTF.materials == null || !context.GLTF.materials.Any())
-            {
-                context.Materials.Add(context.CreateMaterial(context, 0));
-            }
-            else
-            {
-                for (int i = 0; i < context.GLTF.materials.Count; ++i)
-                {
-                    context.Materials.Add(context.CreateMaterial(context, i));
-                    yield return null;
-                }
-            }
-        }
-
-        static IEnumerator LoadMeshes(VRMImporterContext context)
-        {
-            for (int i = 0; i < context.GLTF.meshes.Count; ++i)
-            {
-                var meshWithMaterials = gltfImporter.ImportMesh(context, i);
-                var mesh = meshWithMaterials.Mesh;
-                if (string.IsNullOrEmpty(mesh.name))
-                {
-                    mesh.name = string.Format("UniGLTF import#{0}", i);
-                }
-                context.Meshes.Add(meshWithMaterials);
-
-                yield return null;
-            }
-        }
-
-        static IEnumerator LoadNodes(VRMImporterContext context)
-        {
-            foreach (var x in context.GLTF.nodes)
-            {
-                context.Nodes.Add(gltfImporter.ImportNode(x).transform);
-            }
-
-            yield return null;
-        }
-
-        static IEnumerator BuildHierarchy(VRMImporterContext context)
-        {
-            var nodes = new List<gltfImporter.TransformWithSkin>();
-            for (int i = 0; i < context.Nodes.Count; ++i)
-            {
-                nodes.Add(gltfImporter.BuildHierarchy(context, i));
-            }
-
-            gltfImporter.FixCoordinate(context, nodes);
-
-            // skinning
-            for (int i = 0; i < nodes.Count; ++i)
-            {
-                gltfImporter.SetupSkinning(context, nodes, i);
-            }
-
-            // connect root
-            context.Root = new GameObject("_root_");
-            foreach (var x in context.GLTF.rootnodes)
-            {
-                var t = nodes[x].Transform;
-                t.SetParent(context.Root.transform, false);
-            }
-
-            yield return null;
-        }
-
-#if (NET_4_6 && UNITY_2018_1_OR_NEWER)
-
-        public static Task<GameObject> LoadVrmAsync(string path)
-        {
-            var context = new VRMImporterContext(path);
-            context.ParseVrm(File.ReadAllBytes(path));
-            return LoadVrmAsyncInternal(context).ToTask();
-        }
-
-
-        public static Task<GameObject> LoadVrmAsync(Byte[] bytes)
-        {
-            var context = new VRMImporterContext();
-            context.ParseVrm(bytes);
-            return LoadVrmAsync(context);
-        }
-
-
-        public static Task<GameObject> LoadVrmAsync(VRMImporterContext ctx)
-        {
-            return LoadVrmAsyncInternal(ctx).ToTask();
-        }
-#endif
-
-        public static void LoadVrmAsync(string path, Action<GameObject> onLoaded, Action<Exception> onError = null)
-        {
-            var context = new VRMImporterContext(path);
-            context.ParseVrm(File.ReadAllBytes(path));
-            LoadVrmAsync(context, onLoaded, onError);
-        }
-
-        public static void LoadVrmAsync(Byte[] bytes, Action<GameObject> onLoaded, Action<Exception> onError = null)
-        {
-            var context = new VRMImporterContext();
-            context.ParseVrm(bytes);
-            LoadVrmAsync(context, onLoaded, onError);
-        }
-
-        public static void LoadVrmAsync(VRMImporterContext ctx, Action<GameObject> onLoaded, Action<Exception> onError = null)
-        {
-            if (onError == null)
-            {
-                onError = Debug.LogError;
-            }
-            LoadVrmAsyncInternal(ctx)
-<<<<<<< HEAD
-                .Subscribe(Scheduler.CurrentThread, onLoaded, Debug.LogError);
-=======
-                .Subscribe(Scheduler.MainThread, onLoaded, onError);
->>>>>>> 05028dda
-        }
-
-        private static Schedulable<GameObject> LoadVrmAsyncInternal(VRMImporterContext ctx)
-        {
-            var schedulable = Schedulable.Create();
-
-            return schedulable
-                .AddTask(Scheduler.ThreadPool, () =>
-                {
-                    ctx.GLTF.baseDir = Path.GetDirectoryName(ctx.Path);
-                    return Unit.Default;
-                })
-                .ContinueWith(Scheduler.CurrentThread, _ =>
-                {
-                    return glTF_VRM_Material.Parse(ctx.Json);
-                })
-                .ContinueWith(Scheduler.MainThread, x =>
-                {
-                    // material function
-                    ctx.CreateMaterial = VRMImporter.GetMaterialFunc(x);
-                })
-                .OnExecute(Scheduler.ThreadPool, parent =>
-                {
-                    // textures
-                    for (int i = 0; i < ctx.GLTF.textures.Count; ++i)
-                    {
-                        var index = i;
-                        parent.AddTask(Scheduler.MainThread,
-                                () =>
-                                {
-                                    var texture = new TextureItem(ctx.GLTF, index);
-                                    texture.Process(ctx.GLTF, ctx.Storage);
-                                    return texture;
-                                })
-                            .ContinueWith(Scheduler.ThreadPool, x => ctx.Textures.Add(x));
-                    }
-                })
-                .ContinueWithCoroutine(Scheduler.MainThread, () => LoadMaterials(ctx))
-                .OnExecute(Scheduler.ThreadPool, parent =>
-                {
-                    // meshes
-                    for (int i = 0; i < ctx.GLTF.meshes.Count; ++i)
-                    {
-                        var index = i;
-                        parent.AddTask(Scheduler.ThreadPool,
-                                () => gltfImporter.ReadMesh(ctx, index))
-                        .ContinueWith(Scheduler.MainThread, x => gltfImporter.BuildMesh(ctx, x))
-                        .ContinueWith(Scheduler.ThreadPool, x => ctx.Meshes.Add(x))
-                        ;
-                    }
-                })
-                .ContinueWithCoroutine(Scheduler.MainThread, () => LoadNodes(ctx))
-                .ContinueWithCoroutine(Scheduler.MainThread, () => BuildHierarchy(ctx))
-                .ContinueWith(Scheduler.CurrentThread, _ => VRMImporter.OnLoadModel(ctx))
-                .ContinueWith(Scheduler.CurrentThread,
-                    _ =>
-                    {
-                        /*
-                        Debug.LogFormat("task end: {0}/{1}/{2}/{3}",
-                            ctx.Textures.Count,
-                            ctx.Materials.Count,
-                            ctx.Meshes.Count,
-                            ctx.Nodes.Count
-                            );
-                            */
-                        ctx.Root.name = Path.GetFileNameWithoutExtension(ctx.Path);
-
-                        // 非表示のメッシュを表示する
-                        ctx.ShowMeshes();
-
-                        return ctx.Root;
-                    });
-        }
-        #endregion
-    }
-}
+﻿using System;
+using System.IO;
+using System.Linq;
+using UnityEngine;
+using UniGLTF;
+using System.Collections.Generic;
+using System.Collections;
+using UniTask;
+#if (NET_4_6 && UNITY_2018_1_OR_NEWER)
+using System.Threading.Tasks;
+#endif
+
+
+namespace VRM
+{
+    public static class VRMImporter
+    {
+        const string HUMANOID_KEY = "humanoid";
+        const string MATERIAL_KEY = "materialProperties";
+
+        public static GameObject LoadFromPath(string path)
+        {
+            var context = new VRMImporterContext(path);
+            context.ParseVrm(File.ReadAllBytes(path));
+            LoadFromBytes(context);
+            return context.Root;
+        }
+
+        public static GameObject LoadFromBytes(Byte[] bytes)
+        {
+            var context = new VRMImporterContext();
+            context.ParseVrm(bytes);
+            LoadFromBytes(context);
+            return context.Root;
+        }
+
+        public static void LoadFromPath(VRMImporterContext context)
+        {
+            context.ParseVrm(File.ReadAllBytes(context.Path));
+            LoadFromBytes(context);
+        }
+
+        public static void LoadFromBytes(VRMImporterContext context)
+        {
+            context.CreateMaterial = VRMImporter.GetMaterialFunc(glTF_VRM_Material.Parse(context.Json));
+
+            gltfImporter.Import<glTF_VRM>(context);
+            if (string.IsNullOrEmpty(context.Path))
+            {
+                if (string.IsNullOrEmpty(context.VRM.extensions.VRM.meta.title))
+                {
+                    context.Root.name = "VRM_LOADED";
+                }
+                else
+                {
+                    context.Root.name = context.VRM.extensions.VRM.meta.title;
+                }
+            }
+            else
+            {
+                context.Root.name = Path.GetFileNameWithoutExtension(context.Path);
+            }
+
+            OnLoadModel(context);
+
+            context.ShowMeshes();
+        }
+
+        static string[] VRM_SHADER_NAMES =
+        {
+            "Standard",
+            "VRM/UnlitTexture",
+            "VRM/UnlitCutout",
+            "VRM/UnlitTransparent",
+            "VRM/UnlitTransparentZWrite",
+            "VRM/MToon",
+        };
+
+        public static CreateMaterialFunc GetMaterialFunc(List<glTF_VRM_Material> materials)
+        {
+            var CreateDefault = gltfImporter.CreateMaterialFuncFromShader(new ShaderStore("VRM/UnlitTexture"));
+            var CreateZWrite = gltfImporter.CreateMaterialFuncFromShader(new ShaderStore("VRM/UnlitTransparentZWrite"));
+            CreateMaterialFunc fallback = (ctx, i) =>
+            {
+                var vrm = ctx.GLTF as glTF_VRM;
+                if (vrm != null && vrm.materials[i].name.ToLower().Contains("zwrite"))
+                {
+                    // 一応。不要かも
+                    Debug.Log("fallback to VRM/UnlitTransparentZWrite");
+                    return CreateZWrite(ctx, i);
+                }
+                else
+                {
+                    Debug.Log("fallback to VRM/UnlitTexture");
+                    return CreateDefault(ctx, i);
+                }
+            };
+            if (materials == null && materials.Count == 0)
+            {
+                return fallback;
+            }
+
+            return (ctx, i) =>
+            {
+                var item = materials[i];
+                var shaderName = item.shader;
+                var shader = Shader.Find(shaderName);
+                if (shader == null)
+                {
+                    if (VRM_SHADER_NAMES.Contains(shaderName))
+                    {
+                        Debug.LogErrorFormat("shader {0} not found. set Assets/VRM/Shaders/VRMShaders to Edit - project setting - Graphics - preloaded shaders", shaderName);
+                        return fallback(ctx, i);
+                    }
+                    else
+                    {
+                        Debug.LogWarningFormat("unknown shader {0}.", shaderName);
+                        return fallback(ctx, i);
+                    }
+                }
+                else
+                {
+                    var material = new Material(shader);
+                    material.name = item.name;
+                    material.renderQueue = item.renderQueue;
+
+                    foreach (var kv in item.floatProperties)
+                    {
+                        material.SetFloat(kv.Key, kv.Value);
+                    }
+                    foreach (var kv in item.vectorProperties)
+                    {
+                        if (item.textureProperties.ContainsKey(kv.Key))
+                        {
+                            // texture offset & scale
+                            material.SetTextureOffset(kv.Key, new Vector2(kv.Value[0], kv.Value[1]));
+                            material.SetTextureScale(kv.Key, new Vector2(kv.Value[2], kv.Value[3]));
+                        }
+                        else
+                        {
+                            // vector4
+                            var v = new Vector4(kv.Value[0], kv.Value[1], kv.Value[2], kv.Value[3]);
+                            material.SetVector(kv.Key, v);
+                        }
+                    }
+                    foreach (var kv in item.textureProperties)
+                    {
+                        material.SetTexture(kv.Key, ctx.Textures[kv.Value].Texture);
+                    }
+                    foreach (var kv in item.keywordMap)
+                    {
+                        if (kv.Value)
+                        {
+                            material.EnableKeyword(kv.Key);
+                        }
+                        else
+                        {
+                            material.DisableKeyword(kv.Key);
+                        }
+                    }
+                    foreach (var kv in item.tagMap)
+                    {
+                        material.SetOverrideTag(kv.Key, kv.Value);
+                    }
+                    return material;
+                }
+            };
+        }
+
+        #region OnLoad
+        public static Unit OnLoadModel(VRMImporterContext context)
+        {
+            LoadMeta(context);
+
+            try
+            {
+                LoadHumanoidObsolete(context);
+                Debug.LogWarning("LoadHumanoidObsolete");
+            }
+            catch (Exception)
+            {
+                LoadHumanoid(context);
+            }
+
+            LoadBlendShapeMaster(context);
+            VRMSpringUtility.LoadSecondary(context.Root.transform, context.Nodes,
+                context.VRM.extensions.VRM.secondaryAnimation);
+            LoadFirstPerson(context);
+
+            return Unit.Default;
+        }
+
+        static void LoadMeta(VRMImporterContext context)
+        {
+            var meta = context.ReadMeta();
+            if (meta.Thumbnail == null)
+            {
+                /*
+                // 作る
+                var lookAt = context.Root.GetComponent<VRMLookAtHead>();
+                var thumbnail = lookAt.CreateThumbnail();
+                thumbnail.name = "thumbnail";
+                meta.Thumbnail = thumbnail;
+                context.Textures.Add(new TextureItem(thumbnail));
+                */
+            }
+            var _meta = context.Root.AddComponent<VRMMeta>();
+            _meta.Meta = meta;
+            context.Meta = meta;
+        }
+
+        static void LoadFirstPerson(VRMImporterContext context)
+        {
+            var firstPerson = context.Root.AddComponent<VRMFirstPerson>();
+
+            var gltfFirstPerson = context.VRM.extensions.VRM.firstPerson;
+            if (gltfFirstPerson.firstPersonBone != -1)
+            {
+                firstPerson.FirstPersonBone = context.Nodes[gltfFirstPerson.firstPersonBone];
+                firstPerson.FirstPersonOffset = gltfFirstPerson.firstPersonBoneOffset;
+            }
+            else
+            {
+                // fallback
+                firstPerson.SetDefault();
+            }
+            firstPerson.TraverseRenderers(context);
+
+            // LookAt
+            var lookAtHead = context.Root.AddComponent<VRMLookAtHead>();
+            lookAtHead.OnImported(context);
+        }
+
+        static void LoadBlendShapeMaster(VRMImporterContext context)
+        {
+            context.BlendShapeAvatar = ScriptableObject.CreateInstance<BlendShapeAvatar>();
+            context.BlendShapeAvatar.name = "BlendShape";
+
+            var blendShapeList = context.VRM.extensions.VRM.blendShapeMaster.blendShapeGroups;
+            if (blendShapeList != null && blendShapeList.Count > 0)
+            {
+                foreach (var x in blendShapeList)
+                {
+                    context.BlendShapeAvatar.Clips.Add(LoadBlendShapeBind(context, x));
+                }
+            }
+
+            var proxy = context.Root.AddComponent<VRMBlendShapeProxy>();
+            context.BlendShapeAvatar.CreateDefaultPreset();
+            proxy.BlendShapeAvatar = context.BlendShapeAvatar;
+        }
+
+        private static BlendShapeClip LoadBlendShapeBind(VRMImporterContext context,
+            glTF_VRM_BlendShapeGroup group)
+        {
+            var asset = ScriptableObject.CreateInstance<BlendShapeClip>();
+            var groupName = group.name;
+            var prefix = "BlendShape.";
+            while (groupName.StartsWith(prefix))
+            {
+                groupName = groupName.Substring(prefix.Length);
+            }
+            asset.name = "BlendShape." + groupName;
+
+            if (group != null)
+            {
+                asset.BlendShapeName = groupName;
+                asset.Preset = EnumUtil.TryParseOrDefault<BlendShapePreset>(group.presetName);
+                if (asset.Preset == BlendShapePreset.Unknown)
+                {
+                    // fallback
+                    asset.Preset = EnumUtil.TryParseOrDefault<BlendShapePreset>(group.name);
+                }
+                asset.Values = group.binds.Select(x =>
+                {
+                    var mesh = context.Meshes[x.mesh].Mesh;
+                    var node = context.Root.transform.Traverse().First(y => y.GetSharedMesh() == mesh);
+                    var relativePath = UniGLTF.UnityExtensions.RelativePathFrom(node, context.Root.transform);
+                    return new BlendShapeBinding
+                    {
+                        RelativePath = relativePath,
+                        Index = x.index,
+                        Weight = x.weight,
+                    };
+                })
+                .ToArray();
+                asset.MaterialValues = group.materialValues.Select(x =>
+                {
+                    var value = new Vector4();
+                    for (int i = 0; i < x.targetValue.Length; ++i)
+                    {
+                        switch (i)
+                        {
+                            case 0: value.x = x.targetValue[0]; break;
+                            case 1: value.y = x.targetValue[1]; break;
+                            case 2: value.z = x.targetValue[2]; break;
+                            case 3: value.w = x.targetValue[3]; break;
+                        }
+                    }
+                    return new MaterialValueBinding
+                    {
+                        MaterialName = x.materialName,
+                        ValueName = x.propertyName,
+                        TargetValue = value,
+                        BaseValue = context.Materials.First(y => y.name == x.materialName).GetColor(x.propertyName),
+                    };
+                })
+                .ToArray();
+            }
+
+            return asset;
+        }
+
+        static String ToHumanBoneName(HumanBodyBones b)
+        {
+            foreach (var x in HumanTrait.BoneName)
+            {
+                if (x.Replace(" ", "") == b.ToString())
+                {
+                    return x;
+                }
+            }
+
+            throw new KeyNotFoundException();
+        }
+
+        static SkeletonBone ToSkeletonBone(Transform t)
+        {
+            var sb = new SkeletonBone();
+            sb.name = t.name;
+            sb.position = t.localPosition;
+            sb.rotation = t.localRotation;
+            sb.scale = t.localScale;
+            return sb;
+        }
+
+        [Obsolete]
+        private static void LoadHumanoidObsolete(VRMImporterContext context)
+        {
+            var parsed = context.Json.ParseAsJson()["extensions"]["VRM"];
+            var skeleton = context.Root.transform.Traverse().Select(x => ToSkeletonBone(x)).ToArray();
+
+            var description = new HumanDescription
+            {
+                human = parsed[HUMANOID_KEY]["bones"]
+                .ObjectItems
+                .Select(x => new { x.Key, Index = x.Value.GetInt32() })
+                .Where(x => x.Index != -1)
+                .Select(x =>
+                {
+                    var humanBone = EnumUtil.TryParseOrDefault<HumanBodyBones>(x.Key);
+                    var hb = new HumanBone
+                    {
+                        boneName = context.Nodes[x.Index].name,
+                        humanName = ToHumanBoneName(humanBone)
+                    };
+                    hb.limit.useDefaultValues = true;
+                    return hb;
+                }).ToArray(),
+                skeleton = skeleton,
+                lowerArmTwist = 0.5f,
+                upperArmTwist = 0.5f,
+                upperLegTwist = 0.5f,
+                lowerLegTwist = 0.5f,
+                armStretch = 0.05f,
+                legStretch = 0.05f,
+                feetSpacing = 0.0f,
+            };
+
+            context.HumanoidAvatar = AvatarBuilder.BuildHumanAvatar(context.Root, description);
+            context.HumanoidAvatar.name = Path.GetFileNameWithoutExtension(context.Path);
+
+            context.AvatarDescription = UniHumanoid.AvatarDescription.CreateFrom(description);
+            context.AvatarDescription.name = "AvatarDescription";
+            var humanoid = context.Root.AddComponent<VRMHumanoidDescription>();
+            humanoid.Avatar = context.HumanoidAvatar;
+            humanoid.Description = context.AvatarDescription;
+
+            var animator = context.Root.GetComponent<Animator>();
+            if (animator == null)
+            {
+                animator = context.Root.AddComponent<Animator>();
+            }
+            animator.avatar = context.HumanoidAvatar;
+        }
+
+        private static void LoadHumanoid(VRMImporterContext context)
+        {
+            context.AvatarDescription = context.VRM.extensions.VRM.humanoid.ToDescription(context.Nodes);
+            context.AvatarDescription.name = "AvatarDescription";
+            context.HumanoidAvatar = context.AvatarDescription.CreateAvatar(context.Root.transform);
+            context.HumanoidAvatar.name = Path.GetFileNameWithoutExtension(context.Path);
+
+            var humanoid = context.Root.AddComponent<VRMHumanoidDescription>();
+            humanoid.Avatar = context.HumanoidAvatar;
+            humanoid.Description = context.AvatarDescription;
+
+            var animator = context.Root.GetComponent<Animator>();
+            if (animator == null)
+            {
+                animator = context.Root.AddComponent<Animator>();
+            }
+            animator.avatar = context.HumanoidAvatar;
+        }
+        #endregion
+
+        #region LoadVrmAsync
+        static IEnumerator LoadTextures(VRMImporterContext context, IStorage storage)
+        {
+            for (int i = 0; i < context.GLTF.textures.Count; ++i)
+            {
+                var x = new TextureItem(context.GLTF, i);
+                x.Process(context.GLTF, storage);
+                context.Textures.Add(x);
+                yield return null;
+            }
+        }
+
+        static IEnumerator LoadMaterials(VRMImporterContext context)
+        {
+            if (context.GLTF.materials == null || !context.GLTF.materials.Any())
+            {
+                context.Materials.Add(context.CreateMaterial(context, 0));
+            }
+            else
+            {
+                for (int i = 0; i < context.GLTF.materials.Count; ++i)
+                {
+                    context.Materials.Add(context.CreateMaterial(context, i));
+                    yield return null;
+                }
+            }
+        }
+
+        static IEnumerator LoadMeshes(VRMImporterContext context)
+        {
+            for (int i = 0; i < context.GLTF.meshes.Count; ++i)
+            {
+                var meshWithMaterials = gltfImporter.ImportMesh(context, i);
+                var mesh = meshWithMaterials.Mesh;
+                if (string.IsNullOrEmpty(mesh.name))
+                {
+                    mesh.name = string.Format("UniGLTF import#{0}", i);
+                }
+                context.Meshes.Add(meshWithMaterials);
+
+                yield return null;
+            }
+        }
+
+        static IEnumerator LoadNodes(VRMImporterContext context)
+        {
+            foreach (var x in context.GLTF.nodes)
+            {
+                context.Nodes.Add(gltfImporter.ImportNode(x).transform);
+            }
+
+            yield return null;
+        }
+
+        static IEnumerator BuildHierarchy(VRMImporterContext context)
+        {
+            var nodes = new List<gltfImporter.TransformWithSkin>();
+            for (int i = 0; i < context.Nodes.Count; ++i)
+            {
+                nodes.Add(gltfImporter.BuildHierarchy(context, i));
+            }
+
+            gltfImporter.FixCoordinate(context, nodes);
+
+            // skinning
+            for (int i = 0; i < nodes.Count; ++i)
+            {
+                gltfImporter.SetupSkinning(context, nodes, i);
+            }
+
+            // connect root
+            context.Root = new GameObject("_root_");
+            foreach (var x in context.GLTF.rootnodes)
+            {
+                var t = nodes[x].Transform;
+                t.SetParent(context.Root.transform, false);
+            }
+
+            yield return null;
+        }
+
+#if (NET_4_6 && UNITY_2018_1_OR_NEWER)
+
+        public static Task<GameObject> LoadVrmAsync(string path)
+        {
+            var context = new VRMImporterContext(path);
+            context.ParseVrm(File.ReadAllBytes(path));
+            return LoadVrmAsyncInternal(context).ToTask();
+        }
+
+
+        public static Task<GameObject> LoadVrmAsync(Byte[] bytes)
+        {
+            var context = new VRMImporterContext();
+            context.ParseVrm(bytes);
+            return LoadVrmAsync(context);
+        }
+
+
+        public static Task<GameObject> LoadVrmAsync(VRMImporterContext ctx)
+        {
+            return LoadVrmAsyncInternal(ctx).ToTask();
+        }
+#endif
+
+        public static void LoadVrmAsync(string path, Action<GameObject> onLoaded, Action<Exception> onError = null)
+        {
+            var context = new VRMImporterContext(path);
+            context.ParseVrm(File.ReadAllBytes(path));
+            LoadVrmAsync(context, onLoaded, onError);
+        }
+
+        public static void LoadVrmAsync(Byte[] bytes, Action<GameObject> onLoaded, Action<Exception> onError = null)
+        {
+            var context = new VRMImporterContext();
+            context.ParseVrm(bytes);
+            LoadVrmAsync(context, onLoaded, onError);
+        }
+
+        public static void LoadVrmAsync(VRMImporterContext ctx, Action<GameObject> onLoaded, Action<Exception> onError = null)
+        {
+            if (onError == null)
+            {
+                onError = Debug.LogError;
+            }
+            LoadVrmAsyncInternal(ctx)
+                .Subscribe(Scheduler.MainThread, onLoaded, onError);
+        }
+
+        private static Schedulable<GameObject> LoadVrmAsyncInternal(VRMImporterContext ctx)
+        {
+            var schedulable = Schedulable.Create();
+
+            return schedulable
+                .AddTask(Scheduler.ThreadPool, () =>
+                {
+                    ctx.GLTF.baseDir = Path.GetDirectoryName(ctx.Path);
+                    return Unit.Default;
+                })
+                .ContinueWith(Scheduler.CurrentThread, _ =>
+                {
+                    return glTF_VRM_Material.Parse(ctx.Json);
+                })
+                .ContinueWith(Scheduler.MainThread, x =>
+                {
+                    // material function
+                    ctx.CreateMaterial = VRMImporter.GetMaterialFunc(x);
+                })
+                .OnExecute(Scheduler.ThreadPool, parent =>
+                {
+                    // textures
+                    for (int i = 0; i < ctx.GLTF.textures.Count; ++i)
+                    {
+                        var index = i;
+                        parent.AddTask(Scheduler.MainThread,
+                                () =>
+                                {
+                                    var texture = new TextureItem(ctx.GLTF, index);
+                                    texture.Process(ctx.GLTF, ctx.Storage);
+                                    return texture;
+                                })
+                            .ContinueWith(Scheduler.ThreadPool, x => ctx.Textures.Add(x));
+                    }
+                })
+                .ContinueWithCoroutine(Scheduler.MainThread, () => LoadMaterials(ctx))
+                .OnExecute(Scheduler.ThreadPool, parent =>
+                {
+                    // meshes
+                    for (int i = 0; i < ctx.GLTF.meshes.Count; ++i)
+                    {
+                        var index = i;
+                        parent.AddTask(Scheduler.ThreadPool,
+                                () => gltfImporter.ReadMesh(ctx, index))
+                        .ContinueWith(Scheduler.MainThread, x => gltfImporter.BuildMesh(ctx, x))
+                        .ContinueWith(Scheduler.ThreadPool, x => ctx.Meshes.Add(x))
+                        ;
+                    }
+                })
+                .ContinueWithCoroutine(Scheduler.MainThread, () => LoadNodes(ctx))
+                .ContinueWithCoroutine(Scheduler.MainThread, () => BuildHierarchy(ctx))
+                .ContinueWith(Scheduler.CurrentThread, _ => VRMImporter.OnLoadModel(ctx))
+                .ContinueWith(Scheduler.CurrentThread,
+                    _ =>
+                    {
+                        /*
+                        Debug.LogFormat("task end: {0}/{1}/{2}/{3}",
+                            ctx.Textures.Count,
+                            ctx.Materials.Count,
+                            ctx.Meshes.Count,
+                            ctx.Nodes.Count
+                            );
+                            */
+                        ctx.Root.name = Path.GetFileNameWithoutExtension(ctx.Path);
+
+                        // 非表示のメッシュを表示する
+                        ctx.ShowMeshes();
+
+                        return ctx.Root;
+                    });
+        }
+        #endregion
+    }
+}